--- conflicted
+++ resolved
@@ -1,8 +1,3 @@
-<<<<<<< HEAD
-=======
-use align_ext::AlignExt;
-use jinux_frame::early_println;
->>>>>>> 4c42bbcf
 use crate::{log_syscall_entry, prelude::*};
 use align_ext::AlignExt;
 use jinux_frame::early_println;
@@ -10,7 +5,6 @@
 use super::SyscallReturn;
 use crate::syscall::SYS_MPROTECT;
 use crate::vm::perms::VmPerms;
-<<<<<<< HEAD
 
 //test for addr align
 pub fn is_align(i: usize) -> Result<()> {
@@ -19,9 +13,6 @@
     }
     Ok(())
 }
-=======
-use super::SyscallReturn;
->>>>>>> 4c42bbcf
 
 
 
@@ -42,7 +33,6 @@
     let current = current!();
     let root_vmar = current.root_vmar();
     is_align(addr);
-<<<<<<< HEAD
     //debug_assert!(addr % PAGE_SIZE == 0);//should not panic
     let len = len.align_up(PAGE_SIZE);
     ///test for addr overflow
@@ -50,23 +40,10 @@
         //Some(_)=>early_println!("checked {:?}", addr.checked_add(len)),
         Some(_) => (),
         None => {
-=======
-    //debug_assert!(addr % PAGE_SIZE == 0);//这里不应该直接崩掉，修改为报错
-    let len = len.align_up(PAGE_SIZE);
-    match addr.checked_add(len){
-        //Some(_)=>early_println!("checked {:?}", addr.checked_add(len)),
-        Some(_)=>(),
-        None =>{
->>>>>>> 4c42bbcf
             early_println!("overflow!");
             return Err(Error::with_message(Errno::EADDRNOTAVAIL, "Overflow!"));
         }
     }
-<<<<<<< HEAD
-
-=======
-    //这里会检测出溢出产生panic
->>>>>>> 4c42bbcf
     let range = addr..(addr + len);
     root_vmar.protect(vm_perms, range)?;
     Ok(SyscallReturn::Return(0))

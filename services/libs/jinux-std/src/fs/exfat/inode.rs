--- conflicted
+++ resolved
@@ -9,13 +9,7 @@
 use super::block_device::{is_block_aligned, SECTOR_SIZE};
 use super::constants::*;
 use super::dentry::{Checksum, ExfatDentry, ExfatDentrySet, ExfatName, DENTRY_SIZE};
-<<<<<<< HEAD
-use super::fat::{
-    ClusterID, ExfatChainPosition, FatChainFlags, FatTrait, FatValue,
-};
-=======
 use super::fat::{ClusterID, ExfatChainPosition, FatChainFlags, FatTrait, FatValue};
->>>>>>> 2e37b6b3
 use super::fs::{ExfatMountOptions, EXFAT_ROOT_INO};
 use super::utils::{make_hash_index, DosTimestamp};
 use crate::events::IoEvents;
@@ -935,13 +929,9 @@
             buf[buf_offset] &= 0x7F;
         }
         self.start_chain.write_at(offset, &buf)?;
-<<<<<<< HEAD
         
         self.num_subdir -= 1;
         // FIXME: We must make sure that there are no spare tailing clusters in a directory.
-=======
-        self.num_subdir -= 1;
->>>>>>> 2e37b6b3
         Ok(())
     }
 }
@@ -1333,12 +1323,8 @@
         }
 
         // read 'old_name' file or dir and its dentries
-<<<<<<< HEAD
-        let (old_inode, old_offset, old_len) = self_inner.lookup_by_name(old_name)?;
+        let (old_inode, old_offset, old_len) = self.0.read().lookup_by_name(old_name)?;
         let old_inode_inner = old_inode.0.read();
-=======
-        let (old_inode, old_offset, old_len) = self.0.read().lookup_by_name(old_name)?;
->>>>>>> 2e37b6b3
 
         let mut exist_inode: Arc<ExfatInode> = ExfatInode::default().into();
         let mut exist_offset: usize = 0;
@@ -1350,13 +1336,9 @@
                 exist_len = len;
                 // check for a corner case here
                 // if 'old_name' represents a directory, the exist 'new_name' must represents a empty directory.
-<<<<<<< HEAD
-                if old_inode_inner.inode_type.is_directory() && !exist_inode.0.read().is_empty_dir()? {
-=======
-                if old_inode.0.read().inode_type.is_directory()
+                if old_inode_inner.inode_type.is_directory()
                     && !exist_inode.0.read().is_empty_dir()?
                 {
->>>>>>> 2e37b6b3
                     return_errno!(Errno::ENOTEMPTY)
                 }
                 true
